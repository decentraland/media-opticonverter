--- conflicted
+++ resolved
@@ -5,18 +5,13 @@
     "start": "node --trace-warnings --abort-on-uncaught-exception --unhandled-rejections=strict dist/index.js",
     "start:local": "USE_LOCAL_STORAGE=true node --trace-warnings --abort-on-uncaught-exception --unhandled-rejections=strict dist/index.js",
     "test": "jest --forceExit --detectOpenHandles --coverage --verbose",
-<<<<<<< HEAD
+    "test:docker": "./scripts/test.sh",
     "lint:check": "eslint '**/*.{js,ts}'",
     "lint:fix": "eslint '**/*.{js,ts}' --fix"
   },
   "devDependencies": {
+    "@types/fluent-ffmpeg": "^2.1.27",
     "@dcl/eslint-config": "^2.2.1",
-=======
-    "test:docker": "./scripts/test.sh"
-  },
-  "devDependencies": {
-    "@types/fluent-ffmpeg": "^2.1.27",
->>>>>>> a21c8608
     "@types/node": "^20.14.2",
     "@well-known-components/test-helpers": "^1.5.8",
     "fluent-ffmpeg": "^2.1.3",
